--- conflicted
+++ resolved
@@ -28,10 +28,7 @@
 from dataset_models import ResponseSet
 from external_eval_methods.instruction_following_eval import instructions_registry
 
-<<<<<<< HEAD
 from io_managers import get_reader
-=======
->>>>>>> f069cd33
 from request_manager.request_manager import FALLBACK_ERR_MSG
 
 global_logging.basicConfig(level=global_logging.INFO)
@@ -319,10 +316,14 @@
   
   query_key = response_set.get_query_key()
   response_key = response_set.get_query_key()
+  query_key = response_set.get_query_key()
+  response_key = response_set.get_query_key()
   responses = response_set.get_responses()
   # A prompt: response dict
   prompt_to_response = {}
   [prompt_to_response.update(
+    {resp_obj[query_key] # The prompt
+        : resp_obj[response_key]}) # The response
     {resp_obj[query_key] # The prompt
         : resp_obj[response_key]}) # The response
         for resp_obj in responses]
@@ -336,11 +337,7 @@
     outputs : list[OutputExample] = [] 
     # Get score OutputExample obj for each eval_obj in eval_entries.
     for eval_obj, resp_obj in zip(eval_entries, responses):
-<<<<<<< HEAD
       if resp_obj[response_key]!=FALLBACK_ERR_MSG:
-=======
-      if resp_obj["responses"]!=FALLBACK_ERR_MSG:
->>>>>>> f069cd33
         output_example: OutputExample = test_if(eval_obj, prompt_to_response)
         outputs.append(output_example)
         # Score calculation
